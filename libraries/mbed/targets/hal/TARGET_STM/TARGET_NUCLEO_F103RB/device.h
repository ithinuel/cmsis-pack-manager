/* mbed Microcontroller Library
 *******************************************************************************
 * Copyright (c) 2014, STMicroelectronics
 * All rights reserved.
 *
 * Redistribution and use in source and binary forms, with or without
 * modification, are permitted provided that the following conditions are met:
 *
 * 1. Redistributions of source code must retain the above copyright notice,
 *    this list of conditions and the following disclaimer.
 * 2. Redistributions in binary form must reproduce the above copyright notice,
 *    this list of conditions and the following disclaimer in the documentation
 *    and/or other materials provided with the distribution.
 * 3. Neither the name of STMicroelectronics nor the names of its contributors
 *    may be used to endorse or promote products derived from this software
 *    without specific prior written permission.
 *
 * THIS SOFTWARE IS PROVIDED BY THE COPYRIGHT HOLDERS AND CONTRIBUTORS "AS IS"
 * AND ANY EXPRESS OR IMPLIED WARRANTIES, INCLUDING, BUT NOT LIMITED TO, THE
 * IMPLIED WARRANTIES OF MERCHANTABILITY AND FITNESS FOR A PARTICULAR PURPOSE ARE
 * DISCLAIMED. IN NO EVENT SHALL THE COPYRIGHT HOLDER OR CONTRIBUTORS BE LIABLE
 * FOR ANY DIRECT, INDIRECT, INCIDENTAL, SPECIAL, EXEMPLARY, OR CONSEQUENTIAL
 * DAMAGES (INCLUDING, BUT NOT LIMITED TO, PROCUREMENT OF SUBSTITUTE GOODS OR
 * SERVICES; LOSS OF USE, DATA, OR PROFITS; OR BUSINESS INTERRUPTION) HOWEVER
 * CAUSED AND ON ANY THEORY OF LIABILITY, WHETHER IN CONTRACT, STRICT LIABILITY,
 * OR TORT (INCLUDING NEGLIGENCE OR OTHERWISE) ARISING IN ANY WAY OUT OF THE USE
 * OF THIS SOFTWARE, EVEN IF ADVISED OF THE POSSIBILITY OF SUCH DAMAGE.
 *******************************************************************************
 */
#ifndef MBED_DEVICE_H
#define MBED_DEVICE_H

#define DEVICE_PORTIN           1
#define DEVICE_PORTOUT          1
#define DEVICE_PORTINOUT        1

#define DEVICE_INTERRUPTIN      1

#define DEVICE_ANALOGIN         1
#define DEVICE_ANALOGOUT        0 // Not present on this device

#define DEVICE_SERIAL           1

#define DEVICE_I2C              1
<<<<<<< HEAD
#define DEVICE_I2CSLAVE         0 // Not yet supported

#define DEVICE_SPI              1
#define DEVICE_SPISLAVE         0 // Not yet supported
=======
#define DEVICE_I2CSLAVE         1

#define DEVICE_SPI              1
#define DEVICE_SPISLAVE         1
>>>>>>> 03f7fcd2

#define DEVICE_RTC              1

#define DEVICE_PWMOUT           1

#define DEVICE_SLEEP            1

//=======================================

#define DEVICE_SEMIHOST         0
#define DEVICE_LOCALFILESYSTEM  0
#define DEVICE_ID_LENGTH       24

#define DEVICE_DEBUG_AWARENESS  0

#define DEVICE_STDIO_MESSAGES   1

#define DEVICE_ERROR_RED        0

#include "objects.h"

#endif<|MERGE_RESOLUTION|>--- conflicted
+++ resolved
@@ -42,17 +42,10 @@
 #define DEVICE_SERIAL           1
 
 #define DEVICE_I2C              1
-<<<<<<< HEAD
-#define DEVICE_I2CSLAVE         0 // Not yet supported
-
-#define DEVICE_SPI              1
-#define DEVICE_SPISLAVE         0 // Not yet supported
-=======
 #define DEVICE_I2CSLAVE         1
 
 #define DEVICE_SPI              1
 #define DEVICE_SPISLAVE         1
->>>>>>> 03f7fcd2
 
 #define DEVICE_RTC              1
 
