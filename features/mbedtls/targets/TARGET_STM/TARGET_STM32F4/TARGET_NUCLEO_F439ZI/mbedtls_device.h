--- conflicted
+++ resolved
@@ -21,11 +21,9 @@
 #define MBEDTLS_DEVICE_H
 
 #define MBEDTLS_AES_ALT
-<<<<<<< HEAD
 
 #define MBEDTLS_SHA256_ALT
-=======
+
 #define MBEDTLS_SHA1_ALT
->>>>>>> e3e54e5f
 
 #endif /* MBEDTLS_DEVICE_H */